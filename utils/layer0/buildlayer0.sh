#!/bin/bash

###
# This will build a layer0 image.
# 
# Notes:
# - It's not very resilient.
# - It expects you already have built kraken in $GOPATH/github.com/hpc/kraken/build
# - It will attempt to install u-root if it doesn't find it in $GOPATH/bin
# - You can overlay a base directory by providing a second argument.
# 
# Kernel Modules:
#  - If /modules.txt exists and contains a line-by-line of full paths (from <base_dir>/) to .ko kernel modules.
#  - uinit will insmod those modules in order before doing anything else.
#  - uinit will not resolve module dependencies, so list them in dependency order.
#  - u-root's insmod doesn't support compressed modules, so uncompress them first.
###

usage() {
        echo "Usage: $0 [-o <out_file>] [-b <base_dir>] [-k <kraken_source_dir>] [-B <kraken_build_dir>] <arch>"
        echo "  <arch> should be the GOARCH we want to build (e.g. arm64, amd64...)"
        echo "  <out_file> is the file the image should be written to.  (default: initramfs.<date>.<img>.cpio.gz)"
        echo "  <base_dir> is an optional base directory containing file/directory structure (default: none)"
        echo "             that should be added to the image"
        echo "  <kraken_source_dir> is the location of the kraken source (default: GOPATH/src/github.com/hpc/kraken)"
        echo "  <kraken_build_dir> is specifies an alternate path to where to look for built kraken binaries (default: kraken_source_dir/build)"
}

opts=$(getopt o:b:k:B: $*)
if [ $? != 0 ]; then
    usage
    exit
fi

set -- $opts
for i; do
    case "$i" 
    in
        -o)
            echo "Output file is $2"
            OUTFILE="$2"
            shift; shift;;
        -b)
            echo "Using base dir $2"
            BASEDIR="$2"
            shift; shift;;
        -k)
            echo "Using kraken source dir $2"
            KRAKEN_SOURCEDIR=$2
            shift; shift;;
        -B)
            echo "Using kraken build dir $2"
            KRAKEN_BUILDDIR=$2
            shift; shift;;
        --)
            shift; break;;
    esac
done

if [ $# -ne 1 ]; then
    usage
    exit 1 
fi 

STARTDIR=$PWD
ARCH=$1

# Commands to build into u-root busybox
EXTRA_COMMANDS=()
EXTRA_COMMANDS+=( github.com/jlowellwofford/entropy/cmd/entropy )
EXTRA_COMMANDS+=( github.com/jlowellwofford/uinit/cmds/uinit )
EXTRA_COMMANDS+=( github.com/bensallen/modscan/cmd/modscan )

if [ -z ${GOPATH+x} ]; then
    echo "GOPATH isn't set, using $HOME/go"
    GOPATH=$HOME/go
fi

if [ -z ${KRAKEN_SOURCEDIR+x} ]; then
    KRAKEN_SOURCEDIR="$GOPATH/src/github.com/hpc/kraken"
    echo "Using kraken source dir $KRAKEN_SOURCEDIR"
fi

if [ -z ${KRAKEN_BUILDDIR+x} ]; then
    KRAKEN_BUILDDIR="$KRAKEN_SOURCEDIR/build"
    echo "Using kraken build dir $KRAKEN_BUILDDIR"
fi

# make a temporary directory for our base
TMPDIR=$(mktemp -d)
echo "Using tmpdir: $TMPDIR"
mkdir -p $TMPDIR/base/bin

KRAKEN="$KRAKEN_BUILDDIR/kraken-linux-$ARCH"
if [ ! -f $KRAKEN ]; then
    echo "$KRAKEN doesn't exist, build it before running this"
    rm -rf $TMPDIR
    exit
fi
echo "Using $KRAKEN"
cp -v $KRAKEN $TMPDIR/base/bin/kraken

<<<<<<< HEAD
# make pre-requisite binaries
(
    cd $TMPDIR/base/bin
    echo "Build uinit..."
    GOARCH=$ARCH CGO_ENABLED=0 go build "${KRAKEN_SOURCEDIR}/utils/layer0/uinit_main/uinit/uinit.go"
)

=======
>>>>>>> 7db7355c
# copy base_dir over tmpdir if it's set
if [ ! -z ${BASEDIR+x} ]; then 
        echo "Overlaying ${BASEDIR}..."
        rsync -av $BASEDIR/ $TMPDIR/base
fi

echo "Creating base cpio..."
(
    cd $TMPDIR/base
    find . | cpio -oc > $TMPDIR/base.cpio
)

if [ ! -x $GOPATH/bin/u-root ]; then
    echo "You don't appear to have u-root installed, attempting to install it"
    GOPATH=$GOPATH go get github.com/u-root/u-root
fi

# Make sure commands are available
for c in "${EXTRA_COMMANDS[@]}"; do
   if [ ! -d "$GOPATH/src/$c" ]; then
    echo "You don't appear to have $c, attempting to install it"
    GOPATH=$GOPATH go get "$c"
   fi 
done

echo "Creating image..."
GOARCH=$ARCH $GOPATH/bin/u-root -uinitcmd /bbin/uinit -base $TMPDIR/base.cpio -build bb -o $TMPDIR/initramfs.cpio core boot github.com/u-root/u-root/cmds/exp/* ${EXTRA_COMMANDS[@]}

echo "Compressing..."
gzip $TMPDIR/initramfs.cpio

if [ -z ${OUTFILE+x} ]; then 
    D=$(date +%Y%m%d.%H%M)
    OUTFILE="initramfs.${D}.${ARCH}.cpio.gz"
fi
mv -v $TMPDIR/initramfs.cpio.gz $PWD/$OUTFILE

rm -rf $TMPDIR

echo "Image built as $OUTFILE"<|MERGE_RESOLUTION|>--- conflicted
+++ resolved
@@ -100,16 +100,6 @@
 echo "Using $KRAKEN"
 cp -v $KRAKEN $TMPDIR/base/bin/kraken
 
-<<<<<<< HEAD
-# make pre-requisite binaries
-(
-    cd $TMPDIR/base/bin
-    echo "Build uinit..."
-    GOARCH=$ARCH CGO_ENABLED=0 go build "${KRAKEN_SOURCEDIR}/utils/layer0/uinit_main/uinit/uinit.go"
-)
-
-=======
->>>>>>> 7db7355c
 # copy base_dir over tmpdir if it's set
 if [ ! -z ${BASEDIR+x} ]; then 
         echo "Overlaying ${BASEDIR}..."
