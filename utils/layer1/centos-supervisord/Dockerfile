--- conflicted
+++ resolved
@@ -6,22 +6,18 @@
 FROM centos:latest
 
 LABEL org.label-schema.vcs-url="https://github.com/hpc/kraken" \
-      org.label-schema.docker.cmd="docker run -dt -p 6818:6818 -p 3222:22 -h c1 --name layer1 --security-opt='seccomp=unconfined' kraken/layer1-supervisord:1.0" \
-      org.label-schema.name="layer1-supervisord" \
-      org.label-schema.description="Layer1 running CentOS 7 with supervisord" \
-      maintainer="Paul Peltz Jr."
+  org.label-schema.docker.cmd="docker run -dt -p 6818:6818 -p 3222:22 -h c1 --name layer1 --security-opt='seccomp=unconfined' kraken/layer1-supervisord:1.0" \
+  org.label-schema.name="layer1-supervisord" \
+  org.label-schema.description="Layer1 running CentOS 7 with supervisord" \
+  maintainer="Paul Peltz Jr."
 
-<<<<<<< HEAD
-# Variables to use for SLURM install
-ARG SLURM_VERSION=slurm-18.08.3
-ARG SLURM_DOWNLOAD_MD5=a52d8f857ec5a58b2605b643a99dcc71
-ARG SLURM_DOWNLOAD_URL=https://download.schedmd.com/slurm/slurm-18.08.3.tar.bz2
-=======
 # Variables to use for Slurm install
+#ARG SLURM_VERSION=slurm-18.08.3
+#ARG SLURM_DOWNLOAD_MD5=a52d8f857ec5a58b2605b643a99dcc71
+#ARG SLURM_DOWNLOAD_URL=https://download.schedmd.com/slurm/slurm-18.08.3.tar.bz2
 ARG SLURM_VERSION=slurm-17.11.9-2
 ARG SLURM_DOWNLOAD_MD5=f0d0fbc730a0f7d1fa02081e2c514ee8
 ARG SLURM_DOWNLOAD_URL=https://download.schedmd.com/slurm/slurm-17.11.9-2.tar.bz2
->>>>>>> e93e4073
 ARG SLURM_BUILD_PACKAGES="rpm-build bzip2 gcc make munge-devel wget readline-devel openssl openssl-devel pam-devel perl-ExtUtils-MakeMaker mysql-devel perl git"
 ARG SLURMD_PACKAGES="slurm-${SLURM_VERSION}* slurm-slurmd-* slurm-example-configs* slurm-pam_slurm*"
 
@@ -33,79 +29,79 @@
 
 # Install epel-release and tools for Supervisor.
 RUN set -e \
-    && yum -y install epel-release \
-    && yum update -y \
-    && yum install -y ${RUNNING_SERVICE_PACKAGES} \
-         iproute \
-         python-setuptools \
-         inotify-tools \
-         yum-utils \
-         which \
-         jq \
-         rsync \
-    && yum clean all \
-    && rm -rf /var/cache/yum
+  && yum -y install epel-release \
+  && yum update -y \
+  && yum install -y ${RUNNING_SERVICE_PACKAGES} \
+  iproute \
+  python-setuptools \
+  inotify-tools \
+  yum-utils \
+  which \
+  jq \
+  rsync \
+  && yum clean all \
+  && rm -rf /var/cache/yum
 
 # Install both Slurm and Charliecloud
 RUN set -e \
-    && yum install -y $SLURM_BUILD_PACKAGES \
-    && mkdir -p /root/rpmbuild/{BUILD,RPMS,SOURCES,SPECS,SRPMS} \
-    && cd /root/rpmbuild/SOURCES/ \
-    && wget "$SLURM_DOWNLOAD_URL" \
-    && echo "$SLURM_DOWNLOAD_MD5" "$SLURM_VERSION".tar.bz2 | md5sum -c - \
-    && rpmbuild -tb "$SLURM_VERSION".tar.bz2 \
-    && cd /root/rpmbuild/RPMS/x86_64 \
-    && yum -y install $SLURMD_PACKAGES \
-    && cd \
-    && rm -rf /root/rpmbuild \
-    && useradd -r -U --uid=101 slurm \
-    && cd /usr/local/src \
-    && git clone --recursive https://github.com/hpc/charliecloud.git \
-    && cd charliecloud \
-    && make \
-    && make install PREFIX=/usr/local \
-    && ch-run --version \
-#   && printf "export CH_TEST_TARDIR=/var/tmp/tarballs\nexport CH_TEST_IMGDIR=/var/tmp/images\nexport CH_TEST_PERMDIRS=skip\n" > /etc/profile.d/charliecloud.sh \
-    && echo "clean_requirements_on_remove=1" >> /etc/yum.conf \
-    && yum -y autoremove $SLURM_BUILD_PACKAGES epel-release \
-    && yum clean all \
-    && rm -rf /var/cache/yum /usr/local/src/charliecloud
+  && yum install -y $SLURM_BUILD_PACKAGES \
+  && mkdir -p /root/rpmbuild/{BUILD,RPMS,SOURCES,SPECS,SRPMS} \
+  && cd /root/rpmbuild/SOURCES/ \
+  && wget "$SLURM_DOWNLOAD_URL" \
+  && echo "$SLURM_DOWNLOAD_MD5" "$SLURM_VERSION".tar.bz2 | md5sum -c - \
+  && rpmbuild -tb "$SLURM_VERSION".tar.bz2 \
+  && cd /root/rpmbuild/RPMS/x86_64 \
+  && yum -y install $SLURMD_PACKAGES \
+  && cd \
+  && rm -rf /root/rpmbuild \
+  && useradd -r -U --uid=101 slurm \
+  && cd /usr/local/src \
+  && git clone --recursive https://github.com/hpc/charliecloud.git \
+  && cd charliecloud \
+  && make \
+  && make install PREFIX=/usr/local \
+  && ch-run --version \
+  #   && printf "export CH_TEST_TARDIR=/var/tmp/tarballs\nexport CH_TEST_IMGDIR=/var/tmp/images\nexport CH_TEST_PERMDIRS=skip\n" > /etc/profile.d/charliecloud.sh \
+  && echo "clean_requirements_on_remove=1" >> /etc/yum.conf \
+  && yum -y autoremove $SLURM_BUILD_PACKAGES epel-release \
+  && yum clean all \
+  && rm -rf /var/cache/yum /usr/local/src/charliecloud
 
 COPY container-files /
 
 # Create needed files if they weren't in container-files
 RUN if [ ! -e /etc/munge/munge.key ]; then \
-      /bin/dd if=/dev/urandom bs=1 count=1024 >/etc/munge/munge.key 2>/dev/null; \
-    fi \
-    && if [ ! -e /etc/ssh/ssh_host_ecdsa_key -a ! -e /etc/ssh/ssh_host_ecdsa_key.pub ]; then \
-         ssh-keygen -q -t ecdsa -f /etc/ssh/ssh_host_ecdsa_key -C '' -N ''; \
-       fi \
-    && if [ ! -e /etc/ssh/ssh_host_ed25519_key -a ! -e /etc/ssh/ssh_host_ed25519_key.pub ]; then \
-         ssh-keygen -q -t ed25519 -f /etc/ssh/ssh_host_ed25519_key -C '' -N ''; \
-       fi \
-    && if [ ! -e /etc/ssh/ssh_host_rsa_key -a ! -e /etc/ssh/ssh_host_rsa_key.pub ]; then \
-         ssh-keygen -q -t rsa -f /etc/ssh/ssh_host_rsa_key -C '' -N ''; \
-       fi
+  /bin/dd if=/dev/urandom bs=1 count=1024 >/etc/munge/munge.key 2>/dev/null; \
+  fi \
+  && if [ ! -e /etc/ssh/ssh_host_ecdsa_key -a ! -e /etc/ssh/ssh_host_ecdsa_key.pub ]; then \
+  ssh-keygen -q -t ecdsa -f /etc/ssh/ssh_host_ecdsa_key -C '' -N ''; \
+  fi \
+  && if [ ! -e /etc/ssh/ssh_host_ed25519_key -a ! -e /etc/ssh/ssh_host_ed25519_key.pub ]; then \
+  ssh-keygen -q -t ed25519 -f /etc/ssh/ssh_host_ed25519_key -C '' -N ''; \
+  fi \
+  && if [ ! -e /etc/ssh/ssh_host_rsa_key -a ! -e /etc/ssh/ssh_host_rsa_key.pub ]; then \
+  ssh-keygen -q -t rsa -f /etc/ssh/ssh_host_rsa_key -C '' -N ''; \
+  fi
 
 # Modify permissions and enable services
 RUN set -e \
-    && chmod 0700 /root/ /root/.ssh \
-    && chmod 0600 /root/.ssh/authorized_keys \
-    && chmod 0644 /etc/ssh/*.pub /etc/ssh/moduli \
-    && chmod 0640 /etc/ssh/ssh_*key \
-    && chgrp ssh_keys /etc/ssh/ssh_*key \
-    && chmod 0600 /etc/ssh/sshd_config \
-    && chown munge:munge -R /run/munge \
-        /etc/munge \
-        /var/lib/munge \
-        /var/log/munge \
-    && chmod 0755 /etc \
-    && chmod 0700 /etc/munge \
-    && chmod 0600 /etc/munge/munge.key \
-    && rm /etc/localtime \
-    && ln -s /usr/share/zoneinfo/America/Denver /etc/localtime \
-    && echo "test" | passwd --stdin root \
-    && useradd -u 5611 -U -m peltz
+  && chmod 0700 /root/ /root/.ssh \
+  && chmod 0600 /root/.ssh/authorized_keys \
+  && chmod 0644 /etc/ssh/*.pub /etc/ssh/moduli \
+  && chmod 0640 /etc/ssh/ssh_*key \
+  && chgrp ssh_keys /etc/ssh/ssh_*key \
+  && chmod 0600 /etc/ssh/sshd_config \
+  && chown munge:munge -R /run/munge \
+  /etc/munge \
+  /var/lib/munge \
+  /var/log/munge \
+  && chmod 0755 /etc \
+  && chmod 0700 /etc/munge \
+  && chmod 0600 /etc/munge/munge.key \
+  && rm /etc/localtime \
+  && ln -s /usr/share/zoneinfo/America/Denver /etc/localtime \
+  && echo "test" | passwd --stdin root \
+  && useradd -u 5611 -U -m peltz
 
 RUN set -e \
   && easy_install supervisor \
