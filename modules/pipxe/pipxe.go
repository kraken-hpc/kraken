/* pipxe.go: provides PXE-boot capabilities for Raspberry Pis
 *           this manages both DHCP and TFTP services.
 *           It incorperates some hacks to get the Rpi3B to boot consistently.
 *			 If <file> doesn't exist, but <file>.tpl does, tftp will fill it as as template.
 *
 * Author: J. Lowell Wofford <lowell@lanl.gov>
 *
 * This software is open source software available under the BSD-3 license.
 * Copyright (c) 2018, Los Alamos National Security, LLC
 * See LICENSE file for details.
 */

//go:generate protoc -I ../../core/proto/include -I proto --go_out=plugins=grpc:proto proto/pipxe.proto

package pipxe

import (
<<<<<<< HEAD
	"bytes"
	"crypto/rand"
	"encoding/binary"
=======
>>>>>>> 601b8406
	"fmt"
	"net"
	"os"
	"reflect"
	"sync"
	"time"

<<<<<<< HEAD
	"github.com/google/gopacket"
=======
>>>>>>> 601b8406
	"github.com/google/gopacket/layers"
	"github.com/google/gopacket/pcap"

	"github.com/golang/protobuf/ptypes"

	"github.com/golang/protobuf/proto"
	"github.com/hpc/kraken/core"
	cpb "github.com/hpc/kraken/core/proto"
	"github.com/hpc/kraken/extensions/IPv4"
	rpipb "github.com/hpc/kraken/extensions/RPi3/proto"
	"github.com/hpc/kraken/lib"
	pb "github.com/hpc/kraken/modules/pipxe/proto"
)

const (
	PxeURL      = "type.googleapis.com/proto.RPi3/Pxe"
	SrvStateURL = "/Services/pipxe/State"
	MACVendor   = "b8:27:eb"
)

type pxmut struct {
	f       rpipb.RPi3_PXE
	t       rpipb.RPi3_PXE
	reqs    map[string]reflect.Value
	timeout string
}

var muts = map[string]pxmut{
	"NONEtoWAIT": pxmut{
		f:       rpipb.RPi3_NONE,
		t:       rpipb.RPi3_WAIT,
		reqs:    reqs,
		timeout: "10s",
	},
	"INITtoCOMP": pxmut{
		f: rpipb.RPi3_INIT,
		t: rpipb.RPi3_COMP,
		reqs: map[string]reflect.Value{
			"/Arch":      reflect.ValueOf("aarch64"),
			"/Platform":  reflect.ValueOf("rpi3"),
			"/PhysState": reflect.ValueOf(cpb.Node_POWER_ON),
			"/RunState":  reflect.ValueOf(cpb.Node_SYNC),
		},
		timeout: "180s",
	},
}

// modify these if you want different requires for mutations
var reqs = map[string]reflect.Value{
	"/Arch":      reflect.ValueOf("aarch64"),
	"/Platform":  reflect.ValueOf("rpi3"),
	"/PhysState": reflect.ValueOf(cpb.Node_POWER_ON),
}

// modify this if you want excludes
var excs = map[string]reflect.Value{}

/* we use channels and a node manager rather than locking
   to make our node store safe.  This is a simpple query
   language for that service */

type nodeQueryBy string

const (
	queryByIP  nodeQueryBy = "IP"
	queryByMAC nodeQueryBy = "MAC"
)

//////////////////
// PiPXE Object /
////////////////

// PiPXE provides PXE-boot capabilities for Raspberry Pis
type PiPXE struct {
	api   lib.APIClient
	cfg   *pb.PiPXEConfig
	mchan <-chan lib.Event
	dchan chan<- lib.Event

	selfIP  net.IP
	selfNet net.IP

	arp       *ARPResolver
	options   layers.DHCPOptions
	leaseTime time.Duration

	iface     *net.Interface
	rawHandle *pcap.Handle

	iface     *net.Interface
	rawHandle *pcap.Handle

	// for maintaining our list of currently booting nodes

	mutex  sync.RWMutex
	nodeBy map[nodeQueryBy]map[string]lib.Node
}

/*
<<<<<<< HEAD
 * service starters
 */

// ServeDHCP is the main handler for new DHCP packets
func (px *PiPXE) ServeDHCP(p dhcp4.Packet, t dhcp4.MessageType, o dhcp4.Options) (d dhcp4.Packet, n lib.Node, raw []byte) {
	// ignore if this doesn't appear to be a Pi
	if string([]rune(strings.ToLower(p.CHAddr().String())[0:8])) != "b8:27:eb" {
		px.api.Logf(lib.LLDDEBUG, "ignoring packet from non-Pi mac: %s", p.CHAddr().String())
		return
	}
	switch t {
	case dhcp4.Discover:
		hardwareAddr := p.CHAddr()
		px.api.Logf(lib.LLDEBUG, "got DHCP discover from %s", hardwareAddr.String())
		n = px.NodeGet(queryByMAC, hardwareAddr.String())
		if n == nil {
			px.api.Logf(lib.LLDEBUG, "ignoring DHCP discover from unknown %s", hardwareAddr.String())
			return
		}
		v, e := n.GetValue(px.cfg.IpUrl)
		if e != nil {
			px.api.Logf(lib.LLDEBUG, "node does not have an IP in state %s", hardwareAddr.String())
			return
		}
		ip := IPv4.BytesToIP(v.Bytes())
		px.api.Logf(lib.LLDEBUG, "sending DHCP offer of %s to %s", ip.String(), hardwareAddr.String())

		if rai, ok := o[dhcp4.OptionRelayAgentInformation]; ok {
			px.options[dhcp4.OptionRelayAgentInformation] = rai
		}

		d = dhcp4.ReplyPacket(
			p,
			dhcp4.Offer,
			px.selfIP.To4(),
			ip,
			time.Minute*5, // make configurable?
			//h.options.SelectOrderOrAll(o[dhcp4.OptionParameterRequestList]),
			px.options.SelectOrderOrAll(nil),
		)

		raw = px.replyPacket(
			p,
			layers.DHCPMsgTypeOffer,
			px.selfIP.To4(),
			ip,
			time.Minute*5,
			layers.DHCPOptions{},
		)

		//d.AddOption(dhcp4.OptionHostName, []byte(l.hostname))
		return
	case dhcp4.Request: /* we shoudln't ever get Requests
		si.Log.Logf(kraken.LLINFO, "got DHCP request for %s", p.CHAddr().String())
		d = dhcp4.ReplyPacket(
			p,
			dhcp4.NAK,
			si.Config.(*Config).IP.To4(),
			p.CIAddr(),
			si.Config.(*Config).LeaseDuration,
			si.Config.(*Config).Options.SelectOrderOrAll(nil),
		)
		if server, ok := o[dhcp4.OptionServerIdentifier]; ok && !net.IP(server).Equal(si.Config.(*Config).IP) {
			si.Log.Log(kraken.LLDEBUG, "sending a NAK because wrong serverID")
			return
		}
		reqIP := net.IP(o[dhcp4.OptionRequestedIPAddress])
		if reqIP == nil {
			reqIP = net.IP(p.CIAddr())
		}
		if len(reqIP) != 4 || reqIP.Equal(net.IPv4zero) {
			si.Log.Log(kraken.LLDEBUG, "sending a NAK because misformed request")
			return
		}
		hardwareAddr := p.CHAddr()
		l, e := h.leases[hardwareAddr.String()]
		if !e || !l.ip.IP.Equal(reqIP) {
			si.Log.Log(kraken.LLDEBUG, "sending a NAK because IP mismatch")
			return
		}
		l.Renew(si.Config.(*Config).LeaseDuration)
		si.Log.Logf(kraken.LLDEBUG, "send DHCP ack of %s for %s", l.ip.String(), p.CHAddr().String())
		d = dhcp4.ReplyPacket(
			p,
			dhcp4.ACK,
			si.Config.(*Config).IP.To4(),
			l.ip.IP,
			si.Config.(*Config).LeaseDuration,
			//h.options.SelectOrderOrAll(o[dhcp4.OptionParameterRequestList]),
			options.SelectOrderOrAll(nil),
		)
		d.AddOption(dhcp4.OptionHostName, []byte(l.hostname))
		return */
		fallthrough
	case dhcp4.Release: // don't need these either
		fallthrough
	default:
		px.api.Log(lib.LLDEBUG, "Unhandled DHCP packet.")
	}
	return
}

// StartDHCP starts up the DHCP service
func (px *PiPXE) StartDHCP(iface string, ip net.IP) {
	options := make(dhcp4.Options)
	if px.selfNet.IsUnspecified() {
		options[dhcp4.OptionSubnetMask] = net.ParseIP("255.255.255.0").To4()
	} else {
		options[dhcp4.OptionSubnetMask] = px.selfNet.To4()
	}
	options[dhcp4.OptionRouter] = ip.To4()
	/* Uncomment for standard PXE
	options[dhcp4.OptionNameServer] = ip.To4()
	h.options[dhcp4.OptionTFTPServerName] = conf.Ip.To4()
	h.options[dhcp4.OptionBootFileName] = []byte("pxelinux.0")
	options[dhcp4.OptionDomainNameServer] = ip.To4()
	options[dhcp4.OptionDomainName] = []byte(si.Config.(*Config).Domain)
	*/
	options[dhcp4.OptionVendorClassIdentifier] = []byte("PXEClient")
	options[dhcp4.OptionVendorSpecificInformation] = []byte{
		0x6, 0x1, 0x3, 0xa, 0x4, 0x0, 0x50, 0x58, 0x45, 0x9, 0x14, 0x0, 0x0, 0x11, 0x52, 0x61,
		0x73, 0x70, 0x62, 0x65, 0x72, 0x72, 0x79, 0x20, 0x50, 0x69, 0x20, 0x42, 0x6f, 0x6f, 0x74, 0xff}

	px.options = options
	var e error
	px.iface, e = net.InterfaceByName(iface)
	if e != nil {
		px.api.Logf(lib.LLCRITICAL, "%v: %s", e, iface)
		return
	}
	px.rawHandle, e = pcap.OpenLive(px.iface.Name, 1024, false, (30 * time.Second))
	if e != nil {
		panic(e)
	}

	c, e := conn.NewUDP4FilterListener(iface, ":67")
	if e != nil {
		px.api.Logf(lib.LLCRITICAL, "%v: %s", e, iface)
		return
	}
	px.api.Logf(lib.LLINFO, "started DHCP listener on: %s", iface)
	buffer := make([]byte, 1500)
	netIf, _ := net.InterfaceByName(iface)
	ac, e := arp.Dial(netIf)
	if e != nil {
		px.api.Logf(lib.LLERROR, "%v", e)
		return
	}

	for {
		n, addr, e := c.ReadFrom(buffer)
		if e != nil {
			px.api.Logf(lib.LLCRITICAL, "%v", e)
			break
		}
		px.api.Logf(lib.LLDDEBUG, "got a dhcp packet from: %s", addr.String())
		if n < 240 {
			px.api.Logf(lib.LLDDEBUG, "packet is too short: %d < 240", n)
			continue
		}
		req := dhcp4.Packet(buffer[:n])
		if req.HLen() > 16 {
			px.api.Logf(lib.LLDDEBUG, "packet HLen too long: %d > 16", req.HLen())
			continue
		}
		options := req.ParseOptions()
		var reqType dhcp4.MessageType
		if t := options[dhcp4.OptionDHCPMessageType]; len(t) != 1 {
			continue
		} else {
			reqType = dhcp4.MessageType(t[0])
			if reqType < dhcp4.Discover || reqType > dhcp4.Inform {
				continue
			}
		}
		// for portability, we still defer package response decisions to the handler
		if res, n, raw := px.ServeDHCP(req, reqType, options); res != nil {
			ipStr, portStr, e := net.SplitHostPort(addr.String())
			if e != nil {
				px.api.Logf(lib.LLERROR, "%v", e)
			}
			if net.ParseIP(ipStr).Equal(net.IPv4zero) || req.Broadcast() {
				// 	port, _ := strconv.Atoi(portStr)
				// 	addr = &net.UDPAddr{IP: net.IPv4bcast, Port: port}
			}
			port, _ := strconv.Atoi(portStr)
			addr = &net.UDPAddr{IP: res.CIAddr(), Port: port}
			if reqType == dhcp4.Discover {
				go px.transmitDhcpOffer(n, c, ac, addr, res, raw)
			} else {
				_, e = c.WriteTo(res, addr)
			}
			if e != nil {
				px.api.Logf(lib.LLERROR, "%v", e)
			}
		}
	}
	px.api.Log(lib.LLNOTICE, "DHCP stopped.")
}

// StartTFTP starts up the TFTP service
func (px *PiPXE) StartTFTP(ip net.IP) {
	px.api.Log(lib.LLNOTICE, "starting TFTP service")
	srv := tftp.NewServer(px.writeToTFTP, nil)
	e := srv.ListenAndServe(ip.String() + ":69")
	if e != nil {
		px.api.Logf(lib.LLCRITICAL, "TFTP failed to start: %v", e)
	}
	px.api.Log(lib.LLNOTICE, "TFTP service stopped")
}

func (px *PiPXE) writeToTFTP(filename string, rf io.ReaderFrom) (e error) {
	ip := rf.(tftp.OutgoingTransfer).RemoteAddr().IP
	n := px.NodeGet(queryByIP, ip.String())
	if n == nil {
		px.api.Logf(lib.LLDEBUG, "got TFTP request from unknown node: %s", ip.String())
		return fmt.Errorf("got TFTP request from unknown node: %s", ip.String())
	}
	vs := n.GetValues([]string{"/Arch", "/Platform"})
	lfile := filepath.Join(
		px.cfg.TftpDir,
		vs["/Arch"].String(),
		vs["/Platform"].String(),
		filename,
	)
	var f io.Reader
	if _, e = os.Stat(lfile); os.IsNotExist(e) {
		if _, e = os.Stat(lfile + ".tpl"); os.IsNotExist(e) {
			// neither file nor template exist
			px.api.Logf(lib.LLDEBUG, "no such file: %s", lfile)
			return fmt.Errorf("no such file: %s", lfile)
		}
		// file doesn't exist, but template does
		// we could potentially make a lot more data than this available
		type tplData struct {
			IP       string
			CIDR     string
			ID       string
			ParentIP string
		}
		data := tplData{}
		i, _ := n.GetValue(px.cfg.IpUrl)
		data.IP = IPv4.BytesToIP(i.Bytes()).String()
		i, _ = n.GetValue(px.cfg.NmUrl)
		subip := IPv4.BytesToIP(i.Bytes())
		cidr, _ := net.IPMask(subip.To4()).Size()
		data.CIDR = strconv.Itoa(cidr)
		data.ID = n.ID().String()
		data.ParentIP = px.selfIP.String()
		tpl, e := template.ParseFiles(lfile + ".tpl")
		if e != nil {
			px.api.Logf(lib.LLDEBUG, "template parse error: %v", e)
			return fmt.Errorf("template parse error: %v", e)
		}
		f = &bytes.Buffer{}
		tpl.Execute(f.(io.Writer), &data)
	} else {
		// file exists
		f, e = os.Open(lfile)
		defer f.(*os.File).Close()
	}

	written, e := rf.ReadFrom(f)
	px.api.Logf(lib.LLDEBUG, "wrote %s (%s), %d bytes", filename, lfile, written)
	return
}

/*
=======
>>>>>>> 601b8406
 * concurrency safe accessors for nodeBy
 */

// NodeGet gets a node that we know about -- concurrency safe
func (px *PiPXE) NodeGet(qb nodeQueryBy, q string) (n lib.Node) { // returns nil for not found
	var ok bool
	px.mutex.RLock()
	if n, ok = px.nodeBy[qb][q]; !ok {
		px.api.Logf(lib.LLERROR, "tried to acquire node that doesn't exist: %s %s", qb, q)
		px.mutex.RUnlock()
		return
	}
	px.mutex.RUnlock()
	return
}

// NodeDelete deletes a node that we know about -- cuncurrency safe
func (px *PiPXE) NodeDelete(qb nodeQueryBy, q string) { // silently ignores non-existent nodes
	var n lib.Node
	var ok bool
	px.mutex.Lock()
	if n, ok = px.nodeBy[qb][q]; !ok {
		px.mutex.Unlock()
		return
	}
	v := n.GetValues([]string{px.cfg.IpUrl, px.cfg.MacUrl})
	ip := IPv4.BytesToIP(v[px.cfg.IpUrl].Bytes())
	mac := IPv4.BytesToMAC(v[px.cfg.MacUrl].Bytes())
	delete(px.nodeBy[queryByIP], ip.String())
	delete(px.nodeBy[queryByMAC], mac.String())
	px.mutex.Unlock()
}

// NodeCreate creates a new node in our node pool -- concurrency safe
func (px *PiPXE) NodeCreate(n lib.Node) (e error) {
	v := n.GetValues([]string{px.cfg.IpUrl, px.cfg.MacUrl})
	if len(v) != 2 {
		return fmt.Errorf("missing ip or mac for node, aborting")
	}
	ip := IPv4.BytesToIP(v[px.cfg.IpUrl].Bytes())
	mac := IPv4.BytesToMAC(v[px.cfg.MacUrl].Bytes())
	if ip == nil || mac == nil { // incomplete node
		return fmt.Errorf("won't add incomplete node: ip: %v, mac: %v", ip, mac)
	}
	px.mutex.Lock()
	px.nodeBy[queryByIP][ip.String()] = n
	px.nodeBy[queryByMAC][mac.String()] = n
	px.mutex.Unlock()
	return
}

/*
 * lib.Module
 */

var _ lib.Module = (*PiPXE)(nil)

// Name returns the FQDN of the module
func (*PiPXE) Name() string { return "github.com/hpc/kraken/modules/pipxe" }

/*
 * lib.ModuleWithConfig
 */

var _ lib.Module = (*PiPXE)(nil)

// NewConfig returns a fully initialized default config
func (*PiPXE) NewConfig() proto.Message {
	r := &pb.PiPXEConfig{
		SrvIfaceUrl: "type.googleapis.com/proto.IPv4OverEthernet/Ifaces/0/Eth/Iface",
		SrvIpUrl:    "type.googleapis.com/proto.IPv4OverEthernet/Ifaces/0/Ip/Ip",
		IpUrl:       "type.googleapis.com/proto.IPv4OverEthernet/Ifaces/0/Ip/Ip",
		NmUrl:       "type.googleapis.com/proto.IPv4OverEthernet/Ifaces/0/Ip/Subnet",
		SubnetUrl:   "type.googleapis.com/proto.IPv4OverEthernet/Ifaces/0/Ip/Subnet",
		MacUrl:      "type.googleapis.com/proto.IPv4OverEthernet/Ifaces/0/Eth/Mac",
		TftpDir:     "tftp",
		ArpDeadline: "500ms",
		DhcpRetry:   3,
	}
	return r
}

// UpdateConfig updates the running config
func (px *PiPXE) UpdateConfig(cfg proto.Message) (e error) {
	if pxcfg, ok := cfg.(*pb.PiPXEConfig); ok {
		px.cfg = pxcfg
		return
	}
	return fmt.Errorf("invalid config type")
}

// ConfigURL gives the any resolver URL for the config
func (*PiPXE) ConfigURL() string {
	cfg := &pb.PiPXEConfig{}
	any, _ := ptypes.MarshalAny(cfg)
	return any.GetTypeUrl()
}

/*
 * lib.ModuleWithMutations & lib.ModuleWithDiscovery
 */
var _ lib.ModuleWithMutations = (*PiPXE)(nil)
var _ lib.ModuleWithDiscovery = (*PiPXE)(nil)

// SetMutationChan sets the current mutation channel
// this is generally done by the API
func (px *PiPXE) SetMutationChan(c <-chan lib.Event) { px.mchan = c }

// SetDiscoveryChan sets the current discovery channel
// this is generally done by the API
func (px *PiPXE) SetDiscoveryChan(c chan<- lib.Event) { px.dchan = c }

/*
 * lib.ModuleSelfService
 */
var _ lib.ModuleSelfService = (*PiPXE)(nil)

// Entry is the module's executable entrypoint
func (px *PiPXE) Entry() {
	nself, _ := px.api.QueryRead(px.api.Self().String())
	v, _ := nself.GetValue(px.cfg.SrvIpUrl)
	px.selfIP = IPv4.BytesToIP(v.Bytes())
	v, _ = nself.GetValue(px.cfg.SubnetUrl)
	px.selfNet = IPv4.BytesToIP(v.Bytes())
	v, _ = nself.GetValue(px.cfg.SrvIfaceUrl)
	go px.StartDHCP(v.String(), px.selfIP)
	go px.StartTFTP(px.selfIP)
	url := lib.NodeURLJoin(px.api.Self().String(), SrvStateURL)
	ev := core.NewEvent(
		lib.Event_DISCOVERY,
		url,
		&core.DiscoveryEvent{
			Module:  px.Name(),
			URL:     url,
			ValueID: "RUN",
		},
	)
	px.dchan <- ev
	for {
		select {
		case v := <-px.mchan:
			if v.Type() != lib.Event_STATE_MUTATION {
				px.api.Log(lib.LLERROR, "got unexpected non-mutation event")
				break
			}
			m := v.Data().(*core.MutationEvent)
			go px.handleMutation(m)
			break
		}
	}
}

// Init is used to intialize an executable module prior to entrypoint
func (px *PiPXE) Init(api lib.APIClient) {
	px.api = api
	px.mutex = sync.RWMutex{}
	px.nodeBy = make(map[nodeQueryBy]map[string]lib.Node)
	px.nodeBy[queryByIP] = make(map[string]lib.Node)
	px.nodeBy[queryByMAC] = make(map[string]lib.Node)
	px.cfg = px.NewConfig().(*pb.PiPXEConfig)
}

// Stop should perform a graceful exit
func (px *PiPXE) Stop() {
	os.Exit(0)
}

////////////////////////
// Unexported methods /
//////////////////////

<<<<<<< HEAD
func (px *PiPXE) replyPacket(p dhcp4.Packet, msgType layers.DHCPMsgType, selfIP net.IP, destIP net.IP, leaseTimeDuration time.Duration, dhcpOptions layers.DHCPOptions) []byte {
	piMac := p.CHAddr()
	randToken := make([]byte, 2)
	rand.Read(randToken)
	leaseTime := make([]byte, 4)
	binary.BigEndian.PutUint32(leaseTime, uint32(leaseTimeDuration.Seconds()))

	o := layers.DHCPOptions{
		layers.DHCPOption{Type: layers.DHCPOptMessageType, Length: 1, Data: []byte{0x02}},
		layers.DHCPOption{Type: layers.DHCPOptServerID, Length: 4, Data: selfIP.To4()},
		layers.DHCPOption{Type: layers.DHCPOptLeaseTime, Length: 4, Data: leaseTime},
		layers.DHCPOption{Type: layers.DHCPOptSubnetMask, Length: 4, Data: net.ParseIP("255.255.255.0").To4()},
		layers.DHCPOption{Type: layers.DHCPOptRouter, Length: 4, Data: selfIP.To4()},
		layers.DHCPOption{Type: layers.DHCPOptClassID, Length: 9, Data: []byte{0x50, 0x58, 0x45, 0x43, 0x6c, 0x69, 0x65, 0x6e, 0x74}},
		layers.DHCPOption{Type: layers.DHCPOptVendorOption, Length: 32, Data: []byte{
			0x6, 0x1, 0x3, 0xa, 0x4, 0x0, 0x50, 0x58, 0x45, 0x9, 0x14, 0x0, 0x0, 0x11, 0x52, 0x61,
			0x73, 0x70, 0x62, 0x65, 0x72, 0x72, 0x79, 0x20, 0x50, 0x69, 0x20, 0x42, 0x6f, 0x6f, 0x74, 0xff}},
	}

	dhcp := &layers.DHCPv4{
		Operation:    layers.DHCPOpReply,
		HardwareType: layers.LinkTypeEthernet,
		HardwareLen:  6,
		Xid:          binary.BigEndian.Uint32(p.XId()),
		Secs:         0,
		Flags:        0x0000,
		ClientIP:     net.IPv4zero,
		YourClientIP: destIP.To4(),
		NextServerIP: net.IPv4zero,
		RelayAgentIP: net.IPv4zero,
		ClientHWAddr: piMac,
		ServerName:   []byte{},
		File:         []byte{},
		Options:      o,
	}

	udp := &layers.UDP{
		SrcPort: 67,
		DstPort: 68,
	}

	ipv4 := &layers.IPv4{
		Version:    4,
		IHL:        20,
		TOS:        0x00,
		Id:         binary.BigEndian.Uint16(randToken),
		Flags:      0x00,
		FragOffset: 0x00,
		TTL:        64,
		Protocol:   layers.IPProtocolUDP,
		SrcIP:      selfIP,
		DstIP:      destIP,
		// DstIP: net.ParseIP("255.255.255.255"),
	}

	err := udp.SetNetworkLayerForChecksum(ipv4)

	eth := &layers.Ethernet{
		SrcMAC:       px.iface.HardwareAddr,
		DstMAC:       piMac,
		EthernetType: layers.EthernetTypeIPv4,
	}

	buf := gopacket.NewSerializeBuffer()
	opts := gopacket.SerializeOptions{
		FixLengths:       true,
		ComputeChecksums: true,
	}
	err = gopacket.SerializeLayers(buf, opts, eth, ipv4, udp, dhcp)
	// err := dhcp.SerializeTo(buf, opts)
	if err != nil {
		panic(err)
	}

	// fmt.Println(hex.Dump(buf.Bytes()))
	// fmt.Println(hex.EncodeToString(buf.Bytes()))

	// udp := &layers.UDP{
	// 	SrcPort: layers.udp
	// }

	// h := hex.EncodeToString(buf.Bytes())

	// fmt.Println(h)
	// handle, err := pcap.OpenLive("en5", 1024, false, (30 * time.Second))
	// if err != nil {
	// 	panic(err)
	// }
	// err = handle.WritePacketData(buf.Bytes())
	// if err != nil {
	// 	panic(err)
	// }

	return buf.Bytes()

}

func (px *PiPXE) transmitDhcpOffer(n lib.Node, c dhcp4.ServeConn, ac *arp.Client, addr net.Addr, res dhcp4.Packet, raw []byte) {
	deadline, _ := time.ParseDuration(px.cfg.ArpDeadline)
	ac.SetDeadline(time.Now().Add(deadline))
	px.api.Logf(lib.LLDEBUG, "arping %s...", res.YIAddr())
	// hw, e := ac.Resolve(res.YIAddr())
	// if e == nil && hw.String() != res.CHAddr().String() {
	// 	px.api.Logf(lib.LLERROR, "address conflict, %s already in use by %s", res.YIAddr().String(), hw.String())
	// 	return
	// }
	// if e != nil {
	// 	px.api.Log(lib.LLDDEBUG, "no answer.")
	// }
	for i := 0; i < int(px.cfg.DhcpRetry); i++ {
		px.api.Log(lib.LLDEBUG, "(re)transmitting DHCP offer")
		// _, e = c.WriteTo(res, addr)
		// if e != nil {
		// 	px.api.Logf(lib.LLERROR, "%v", e)
		// }

		err := px.rawHandle.WritePacketData(raw)
		if err != nil {
			panic(err)
		}

		px.api.Logf(lib.LLDEBUG, "arping %s...", res.YIAddr().String())
		ac.SetDeadline(time.Now().Add(deadline))
		// hw, e := ac.Resolve(res.YIAddr())
		hw := res.CHAddr()
		var e error
		if e == nil {
			if hw.String() != res.CHAddr().String() {
				px.api.Logf(lib.LLERROR, "address conflict, %s already in use by %s", res.YIAddr().String(), hw.String())
				continue
			} else {
				px.api.Logf(lib.LLDEBUG, "Got an arp match for %s on %s", res.YIAddr().String(), res.CHAddr().String())
				// we discover PXE INIT and RunState INIT
				url1 := lib.NodeURLJoin(n.ID().String(), PxeURL)
				ev1 := core.NewEvent(
					lib.Event_DISCOVERY,
					url1,
					&core.DiscoveryEvent{
						Module:  px.Name(),
						URL:     url1,
						ValueID: "INIT",
					},
				)
				url2 := lib.NodeURLJoin(n.ID().String(), "/RunState")
				ev2 := core.NewEvent(
					lib.Event_DISCOVERY,
					url1,
					&core.DiscoveryEvent{
						Module:  px.Name(),
						URL:     url2,
						ValueID: "NODE_INIT",
					},
				)
				px.dchan <- ev1
				px.dchan <- ev2
				break
			}
		} else {
			px.api.Log(lib.LLDEBUG, "no answer.")
		}
	}
}

=======
>>>>>>> 601b8406
func (px *PiPXE) handleMutation(m *core.MutationEvent) {
	switch m.Type {
	case core.MutationEvent_MUTATE:
		switch m.Mutation[1] {
		case "NONEtoWAIT": // starting a new mutation, register the node
			if e := px.NodeCreate(m.NodeCfg); e != nil {
				px.api.Logf(lib.LLERROR, "%v", e)
				break
			}
			url := lib.NodeURLJoin(m.NodeCfg.ID().String(), PxeURL)
			ev := core.NewEvent(
				lib.Event_DISCOVERY,
				url,
				&core.DiscoveryEvent{
					Module:  px.Name(),
					URL:     url,
					ValueID: "WAIT",
				},
			)
			px.dchan <- ev
		case "WAITtoINIT": // we're initializing, but don't do anything (more for discovery/timeout)
		case "INITtoCOMP": // done mutating a node, deregister
			v, _ := m.NodeCfg.GetValue(px.cfg.IpUrl)
			ip := IPv4.BytesToIP(v.Bytes())
			px.NodeDelete(queryByIP, ip.String())
			url := lib.NodeURLJoin(m.NodeCfg.ID().String(), PxeURL)
			ev := core.NewEvent(
				lib.Event_DISCOVERY,
				url,
				&core.DiscoveryEvent{
					Module:  px.Name(),
					URL:     url,
					ValueID: "COMP",
				},
			)
			px.dchan <- ev
		}
	case core.MutationEvent_INTERRUPT: // on any interrupt, we remove the node
		v, e := m.NodeCfg.GetValue(px.cfg.IpUrl)
		if e != nil || !v.IsValid() {
			break
		}
		ip := IPv4.BytesToIP(v.Bytes())
		px.NodeDelete(queryByIP, ip.String())
	}
}

func init() {
	module := &PiPXE{}
	mutations := make(map[string]lib.StateMutation)
	discovers := make(map[string]map[string]reflect.Value)
	dpxe := make(map[string]reflect.Value)

	for m := range muts {
		dur, _ := time.ParseDuration(muts[m].timeout)
		mutations[m] = core.NewStateMutation(
			map[string][2]reflect.Value{
				PxeURL: [2]reflect.Value{
					reflect.ValueOf(muts[m].f),
					reflect.ValueOf(muts[m].t),
				},
			},
			reqs,
			excs,
			lib.StateMutationContext_CHILD,
			dur,
			[3]string{module.Name(), "/PhysState", "PHYS_HANG"},
		)
		dpxe[rpipb.RPi3_PXE_name[int32(muts[m].t)]] = reflect.ValueOf(muts[m].t)
	}

	mutations["WAITtoINIT"] = core.NewStateMutation(
		map[string][2]reflect.Value{
			PxeURL: [2]reflect.Value{
				reflect.ValueOf(rpipb.RPi3_WAIT),
				reflect.ValueOf(rpipb.RPi3_INIT),
			},
			"/RunState": [2]reflect.Value{
				reflect.ValueOf(cpb.Node_UNKNOWN),
				reflect.ValueOf(cpb.Node_INIT),
			},
		},
		reqs,
		excs,
		lib.StateMutationContext_CHILD,
		time.Second*90,
		[3]string{module.Name(), "/PhysState", "PHYS_HANG"},
	)
	dpxe["INIT"] = reflect.ValueOf(rpipb.RPi3_INIT)

	discovers[PxeURL] = dpxe
	discovers["/RunState"] = map[string]reflect.Value{
		"NODE_INIT": reflect.ValueOf(cpb.Node_INIT),
	}
	discovers["/PhysState"] = map[string]reflect.Value{
		"PHYS_HANG": reflect.ValueOf(cpb.Node_PHYS_HANG),
	}
	discovers[SrvStateURL] = map[string]reflect.Value{
		"RUN": reflect.ValueOf(cpb.ServiceInstance_RUN)}
	si := core.NewServiceInstance("pipxe", module.Name(), module.Entry, nil)

	// Register it all
	core.Registry.RegisterModule(module)
	core.Registry.RegisterServiceInstance(module, map[string]lib.ServiceInstance{si.ID(): si})
	core.Registry.RegisterDiscoverable(module, discovers)
	core.Registry.RegisterMutations(module, mutations)
}<|MERGE_RESOLUTION|>--- conflicted
+++ resolved
@@ -15,12 +15,6 @@
 package pipxe
 
 import (
-<<<<<<< HEAD
-	"bytes"
-	"crypto/rand"
-	"encoding/binary"
-=======
->>>>>>> 601b8406
 	"fmt"
 	"net"
 	"os"
@@ -28,10 +22,6 @@
 	"sync"
 	"time"
 
-<<<<<<< HEAD
-	"github.com/google/gopacket"
-=======
->>>>>>> 601b8406
 	"github.com/google/gopacket/layers"
 	"github.com/google/gopacket/pcap"
 
@@ -131,277 +121,6 @@
 }
 
 /*
-<<<<<<< HEAD
- * service starters
- */
-
-// ServeDHCP is the main handler for new DHCP packets
-func (px *PiPXE) ServeDHCP(p dhcp4.Packet, t dhcp4.MessageType, o dhcp4.Options) (d dhcp4.Packet, n lib.Node, raw []byte) {
-	// ignore if this doesn't appear to be a Pi
-	if string([]rune(strings.ToLower(p.CHAddr().String())[0:8])) != "b8:27:eb" {
-		px.api.Logf(lib.LLDDEBUG, "ignoring packet from non-Pi mac: %s", p.CHAddr().String())
-		return
-	}
-	switch t {
-	case dhcp4.Discover:
-		hardwareAddr := p.CHAddr()
-		px.api.Logf(lib.LLDEBUG, "got DHCP discover from %s", hardwareAddr.String())
-		n = px.NodeGet(queryByMAC, hardwareAddr.String())
-		if n == nil {
-			px.api.Logf(lib.LLDEBUG, "ignoring DHCP discover from unknown %s", hardwareAddr.String())
-			return
-		}
-		v, e := n.GetValue(px.cfg.IpUrl)
-		if e != nil {
-			px.api.Logf(lib.LLDEBUG, "node does not have an IP in state %s", hardwareAddr.String())
-			return
-		}
-		ip := IPv4.BytesToIP(v.Bytes())
-		px.api.Logf(lib.LLDEBUG, "sending DHCP offer of %s to %s", ip.String(), hardwareAddr.String())
-
-		if rai, ok := o[dhcp4.OptionRelayAgentInformation]; ok {
-			px.options[dhcp4.OptionRelayAgentInformation] = rai
-		}
-
-		d = dhcp4.ReplyPacket(
-			p,
-			dhcp4.Offer,
-			px.selfIP.To4(),
-			ip,
-			time.Minute*5, // make configurable?
-			//h.options.SelectOrderOrAll(o[dhcp4.OptionParameterRequestList]),
-			px.options.SelectOrderOrAll(nil),
-		)
-
-		raw = px.replyPacket(
-			p,
-			layers.DHCPMsgTypeOffer,
-			px.selfIP.To4(),
-			ip,
-			time.Minute*5,
-			layers.DHCPOptions{},
-		)
-
-		//d.AddOption(dhcp4.OptionHostName, []byte(l.hostname))
-		return
-	case dhcp4.Request: /* we shoudln't ever get Requests
-		si.Log.Logf(kraken.LLINFO, "got DHCP request for %s", p.CHAddr().String())
-		d = dhcp4.ReplyPacket(
-			p,
-			dhcp4.NAK,
-			si.Config.(*Config).IP.To4(),
-			p.CIAddr(),
-			si.Config.(*Config).LeaseDuration,
-			si.Config.(*Config).Options.SelectOrderOrAll(nil),
-		)
-		if server, ok := o[dhcp4.OptionServerIdentifier]; ok && !net.IP(server).Equal(si.Config.(*Config).IP) {
-			si.Log.Log(kraken.LLDEBUG, "sending a NAK because wrong serverID")
-			return
-		}
-		reqIP := net.IP(o[dhcp4.OptionRequestedIPAddress])
-		if reqIP == nil {
-			reqIP = net.IP(p.CIAddr())
-		}
-		if len(reqIP) != 4 || reqIP.Equal(net.IPv4zero) {
-			si.Log.Log(kraken.LLDEBUG, "sending a NAK because misformed request")
-			return
-		}
-		hardwareAddr := p.CHAddr()
-		l, e := h.leases[hardwareAddr.String()]
-		if !e || !l.ip.IP.Equal(reqIP) {
-			si.Log.Log(kraken.LLDEBUG, "sending a NAK because IP mismatch")
-			return
-		}
-		l.Renew(si.Config.(*Config).LeaseDuration)
-		si.Log.Logf(kraken.LLDEBUG, "send DHCP ack of %s for %s", l.ip.String(), p.CHAddr().String())
-		d = dhcp4.ReplyPacket(
-			p,
-			dhcp4.ACK,
-			si.Config.(*Config).IP.To4(),
-			l.ip.IP,
-			si.Config.(*Config).LeaseDuration,
-			//h.options.SelectOrderOrAll(o[dhcp4.OptionParameterRequestList]),
-			options.SelectOrderOrAll(nil),
-		)
-		d.AddOption(dhcp4.OptionHostName, []byte(l.hostname))
-		return */
-		fallthrough
-	case dhcp4.Release: // don't need these either
-		fallthrough
-	default:
-		px.api.Log(lib.LLDEBUG, "Unhandled DHCP packet.")
-	}
-	return
-}
-
-// StartDHCP starts up the DHCP service
-func (px *PiPXE) StartDHCP(iface string, ip net.IP) {
-	options := make(dhcp4.Options)
-	if px.selfNet.IsUnspecified() {
-		options[dhcp4.OptionSubnetMask] = net.ParseIP("255.255.255.0").To4()
-	} else {
-		options[dhcp4.OptionSubnetMask] = px.selfNet.To4()
-	}
-	options[dhcp4.OptionRouter] = ip.To4()
-	/* Uncomment for standard PXE
-	options[dhcp4.OptionNameServer] = ip.To4()
-	h.options[dhcp4.OptionTFTPServerName] = conf.Ip.To4()
-	h.options[dhcp4.OptionBootFileName] = []byte("pxelinux.0")
-	options[dhcp4.OptionDomainNameServer] = ip.To4()
-	options[dhcp4.OptionDomainName] = []byte(si.Config.(*Config).Domain)
-	*/
-	options[dhcp4.OptionVendorClassIdentifier] = []byte("PXEClient")
-	options[dhcp4.OptionVendorSpecificInformation] = []byte{
-		0x6, 0x1, 0x3, 0xa, 0x4, 0x0, 0x50, 0x58, 0x45, 0x9, 0x14, 0x0, 0x0, 0x11, 0x52, 0x61,
-		0x73, 0x70, 0x62, 0x65, 0x72, 0x72, 0x79, 0x20, 0x50, 0x69, 0x20, 0x42, 0x6f, 0x6f, 0x74, 0xff}
-
-	px.options = options
-	var e error
-	px.iface, e = net.InterfaceByName(iface)
-	if e != nil {
-		px.api.Logf(lib.LLCRITICAL, "%v: %s", e, iface)
-		return
-	}
-	px.rawHandle, e = pcap.OpenLive(px.iface.Name, 1024, false, (30 * time.Second))
-	if e != nil {
-		panic(e)
-	}
-
-	c, e := conn.NewUDP4FilterListener(iface, ":67")
-	if e != nil {
-		px.api.Logf(lib.LLCRITICAL, "%v: %s", e, iface)
-		return
-	}
-	px.api.Logf(lib.LLINFO, "started DHCP listener on: %s", iface)
-	buffer := make([]byte, 1500)
-	netIf, _ := net.InterfaceByName(iface)
-	ac, e := arp.Dial(netIf)
-	if e != nil {
-		px.api.Logf(lib.LLERROR, "%v", e)
-		return
-	}
-
-	for {
-		n, addr, e := c.ReadFrom(buffer)
-		if e != nil {
-			px.api.Logf(lib.LLCRITICAL, "%v", e)
-			break
-		}
-		px.api.Logf(lib.LLDDEBUG, "got a dhcp packet from: %s", addr.String())
-		if n < 240 {
-			px.api.Logf(lib.LLDDEBUG, "packet is too short: %d < 240", n)
-			continue
-		}
-		req := dhcp4.Packet(buffer[:n])
-		if req.HLen() > 16 {
-			px.api.Logf(lib.LLDDEBUG, "packet HLen too long: %d > 16", req.HLen())
-			continue
-		}
-		options := req.ParseOptions()
-		var reqType dhcp4.MessageType
-		if t := options[dhcp4.OptionDHCPMessageType]; len(t) != 1 {
-			continue
-		} else {
-			reqType = dhcp4.MessageType(t[0])
-			if reqType < dhcp4.Discover || reqType > dhcp4.Inform {
-				continue
-			}
-		}
-		// for portability, we still defer package response decisions to the handler
-		if res, n, raw := px.ServeDHCP(req, reqType, options); res != nil {
-			ipStr, portStr, e := net.SplitHostPort(addr.String())
-			if e != nil {
-				px.api.Logf(lib.LLERROR, "%v", e)
-			}
-			if net.ParseIP(ipStr).Equal(net.IPv4zero) || req.Broadcast() {
-				// 	port, _ := strconv.Atoi(portStr)
-				// 	addr = &net.UDPAddr{IP: net.IPv4bcast, Port: port}
-			}
-			port, _ := strconv.Atoi(portStr)
-			addr = &net.UDPAddr{IP: res.CIAddr(), Port: port}
-			if reqType == dhcp4.Discover {
-				go px.transmitDhcpOffer(n, c, ac, addr, res, raw)
-			} else {
-				_, e = c.WriteTo(res, addr)
-			}
-			if e != nil {
-				px.api.Logf(lib.LLERROR, "%v", e)
-			}
-		}
-	}
-	px.api.Log(lib.LLNOTICE, "DHCP stopped.")
-}
-
-// StartTFTP starts up the TFTP service
-func (px *PiPXE) StartTFTP(ip net.IP) {
-	px.api.Log(lib.LLNOTICE, "starting TFTP service")
-	srv := tftp.NewServer(px.writeToTFTP, nil)
-	e := srv.ListenAndServe(ip.String() + ":69")
-	if e != nil {
-		px.api.Logf(lib.LLCRITICAL, "TFTP failed to start: %v", e)
-	}
-	px.api.Log(lib.LLNOTICE, "TFTP service stopped")
-}
-
-func (px *PiPXE) writeToTFTP(filename string, rf io.ReaderFrom) (e error) {
-	ip := rf.(tftp.OutgoingTransfer).RemoteAddr().IP
-	n := px.NodeGet(queryByIP, ip.String())
-	if n == nil {
-		px.api.Logf(lib.LLDEBUG, "got TFTP request from unknown node: %s", ip.String())
-		return fmt.Errorf("got TFTP request from unknown node: %s", ip.String())
-	}
-	vs := n.GetValues([]string{"/Arch", "/Platform"})
-	lfile := filepath.Join(
-		px.cfg.TftpDir,
-		vs["/Arch"].String(),
-		vs["/Platform"].String(),
-		filename,
-	)
-	var f io.Reader
-	if _, e = os.Stat(lfile); os.IsNotExist(e) {
-		if _, e = os.Stat(lfile + ".tpl"); os.IsNotExist(e) {
-			// neither file nor template exist
-			px.api.Logf(lib.LLDEBUG, "no such file: %s", lfile)
-			return fmt.Errorf("no such file: %s", lfile)
-		}
-		// file doesn't exist, but template does
-		// we could potentially make a lot more data than this available
-		type tplData struct {
-			IP       string
-			CIDR     string
-			ID       string
-			ParentIP string
-		}
-		data := tplData{}
-		i, _ := n.GetValue(px.cfg.IpUrl)
-		data.IP = IPv4.BytesToIP(i.Bytes()).String()
-		i, _ = n.GetValue(px.cfg.NmUrl)
-		subip := IPv4.BytesToIP(i.Bytes())
-		cidr, _ := net.IPMask(subip.To4()).Size()
-		data.CIDR = strconv.Itoa(cidr)
-		data.ID = n.ID().String()
-		data.ParentIP = px.selfIP.String()
-		tpl, e := template.ParseFiles(lfile + ".tpl")
-		if e != nil {
-			px.api.Logf(lib.LLDEBUG, "template parse error: %v", e)
-			return fmt.Errorf("template parse error: %v", e)
-		}
-		f = &bytes.Buffer{}
-		tpl.Execute(f.(io.Writer), &data)
-	} else {
-		// file exists
-		f, e = os.Open(lfile)
-		defer f.(*os.File).Close()
-	}
-
-	written, e := rf.ReadFrom(f)
-	px.api.Logf(lib.LLDEBUG, "wrote %s (%s), %d bytes", filename, lfile, written)
-	return
-}
-
-/*
-=======
->>>>>>> 601b8406
  * concurrency safe accessors for nodeBy
  */
 
@@ -573,172 +292,6 @@
 // Unexported methods /
 //////////////////////
 
-<<<<<<< HEAD
-func (px *PiPXE) replyPacket(p dhcp4.Packet, msgType layers.DHCPMsgType, selfIP net.IP, destIP net.IP, leaseTimeDuration time.Duration, dhcpOptions layers.DHCPOptions) []byte {
-	piMac := p.CHAddr()
-	randToken := make([]byte, 2)
-	rand.Read(randToken)
-	leaseTime := make([]byte, 4)
-	binary.BigEndian.PutUint32(leaseTime, uint32(leaseTimeDuration.Seconds()))
-
-	o := layers.DHCPOptions{
-		layers.DHCPOption{Type: layers.DHCPOptMessageType, Length: 1, Data: []byte{0x02}},
-		layers.DHCPOption{Type: layers.DHCPOptServerID, Length: 4, Data: selfIP.To4()},
-		layers.DHCPOption{Type: layers.DHCPOptLeaseTime, Length: 4, Data: leaseTime},
-		layers.DHCPOption{Type: layers.DHCPOptSubnetMask, Length: 4, Data: net.ParseIP("255.255.255.0").To4()},
-		layers.DHCPOption{Type: layers.DHCPOptRouter, Length: 4, Data: selfIP.To4()},
-		layers.DHCPOption{Type: layers.DHCPOptClassID, Length: 9, Data: []byte{0x50, 0x58, 0x45, 0x43, 0x6c, 0x69, 0x65, 0x6e, 0x74}},
-		layers.DHCPOption{Type: layers.DHCPOptVendorOption, Length: 32, Data: []byte{
-			0x6, 0x1, 0x3, 0xa, 0x4, 0x0, 0x50, 0x58, 0x45, 0x9, 0x14, 0x0, 0x0, 0x11, 0x52, 0x61,
-			0x73, 0x70, 0x62, 0x65, 0x72, 0x72, 0x79, 0x20, 0x50, 0x69, 0x20, 0x42, 0x6f, 0x6f, 0x74, 0xff}},
-	}
-
-	dhcp := &layers.DHCPv4{
-		Operation:    layers.DHCPOpReply,
-		HardwareType: layers.LinkTypeEthernet,
-		HardwareLen:  6,
-		Xid:          binary.BigEndian.Uint32(p.XId()),
-		Secs:         0,
-		Flags:        0x0000,
-		ClientIP:     net.IPv4zero,
-		YourClientIP: destIP.To4(),
-		NextServerIP: net.IPv4zero,
-		RelayAgentIP: net.IPv4zero,
-		ClientHWAddr: piMac,
-		ServerName:   []byte{},
-		File:         []byte{},
-		Options:      o,
-	}
-
-	udp := &layers.UDP{
-		SrcPort: 67,
-		DstPort: 68,
-	}
-
-	ipv4 := &layers.IPv4{
-		Version:    4,
-		IHL:        20,
-		TOS:        0x00,
-		Id:         binary.BigEndian.Uint16(randToken),
-		Flags:      0x00,
-		FragOffset: 0x00,
-		TTL:        64,
-		Protocol:   layers.IPProtocolUDP,
-		SrcIP:      selfIP,
-		DstIP:      destIP,
-		// DstIP: net.ParseIP("255.255.255.255"),
-	}
-
-	err := udp.SetNetworkLayerForChecksum(ipv4)
-
-	eth := &layers.Ethernet{
-		SrcMAC:       px.iface.HardwareAddr,
-		DstMAC:       piMac,
-		EthernetType: layers.EthernetTypeIPv4,
-	}
-
-	buf := gopacket.NewSerializeBuffer()
-	opts := gopacket.SerializeOptions{
-		FixLengths:       true,
-		ComputeChecksums: true,
-	}
-	err = gopacket.SerializeLayers(buf, opts, eth, ipv4, udp, dhcp)
-	// err := dhcp.SerializeTo(buf, opts)
-	if err != nil {
-		panic(err)
-	}
-
-	// fmt.Println(hex.Dump(buf.Bytes()))
-	// fmt.Println(hex.EncodeToString(buf.Bytes()))
-
-	// udp := &layers.UDP{
-	// 	SrcPort: layers.udp
-	// }
-
-	// h := hex.EncodeToString(buf.Bytes())
-
-	// fmt.Println(h)
-	// handle, err := pcap.OpenLive("en5", 1024, false, (30 * time.Second))
-	// if err != nil {
-	// 	panic(err)
-	// }
-	// err = handle.WritePacketData(buf.Bytes())
-	// if err != nil {
-	// 	panic(err)
-	// }
-
-	return buf.Bytes()
-
-}
-
-func (px *PiPXE) transmitDhcpOffer(n lib.Node, c dhcp4.ServeConn, ac *arp.Client, addr net.Addr, res dhcp4.Packet, raw []byte) {
-	deadline, _ := time.ParseDuration(px.cfg.ArpDeadline)
-	ac.SetDeadline(time.Now().Add(deadline))
-	px.api.Logf(lib.LLDEBUG, "arping %s...", res.YIAddr())
-	// hw, e := ac.Resolve(res.YIAddr())
-	// if e == nil && hw.String() != res.CHAddr().String() {
-	// 	px.api.Logf(lib.LLERROR, "address conflict, %s already in use by %s", res.YIAddr().String(), hw.String())
-	// 	return
-	// }
-	// if e != nil {
-	// 	px.api.Log(lib.LLDDEBUG, "no answer.")
-	// }
-	for i := 0; i < int(px.cfg.DhcpRetry); i++ {
-		px.api.Log(lib.LLDEBUG, "(re)transmitting DHCP offer")
-		// _, e = c.WriteTo(res, addr)
-		// if e != nil {
-		// 	px.api.Logf(lib.LLERROR, "%v", e)
-		// }
-
-		err := px.rawHandle.WritePacketData(raw)
-		if err != nil {
-			panic(err)
-		}
-
-		px.api.Logf(lib.LLDEBUG, "arping %s...", res.YIAddr().String())
-		ac.SetDeadline(time.Now().Add(deadline))
-		// hw, e := ac.Resolve(res.YIAddr())
-		hw := res.CHAddr()
-		var e error
-		if e == nil {
-			if hw.String() != res.CHAddr().String() {
-				px.api.Logf(lib.LLERROR, "address conflict, %s already in use by %s", res.YIAddr().String(), hw.String())
-				continue
-			} else {
-				px.api.Logf(lib.LLDEBUG, "Got an arp match for %s on %s", res.YIAddr().String(), res.CHAddr().String())
-				// we discover PXE INIT and RunState INIT
-				url1 := lib.NodeURLJoin(n.ID().String(), PxeURL)
-				ev1 := core.NewEvent(
-					lib.Event_DISCOVERY,
-					url1,
-					&core.DiscoveryEvent{
-						Module:  px.Name(),
-						URL:     url1,
-						ValueID: "INIT",
-					},
-				)
-				url2 := lib.NodeURLJoin(n.ID().String(), "/RunState")
-				ev2 := core.NewEvent(
-					lib.Event_DISCOVERY,
-					url1,
-					&core.DiscoveryEvent{
-						Module:  px.Name(),
-						URL:     url2,
-						ValueID: "NODE_INIT",
-					},
-				)
-				px.dchan <- ev1
-				px.dchan <- ev2
-				break
-			}
-		} else {
-			px.api.Log(lib.LLDEBUG, "no answer.")
-		}
-	}
-}
-
-=======
->>>>>>> 601b8406
 func (px *PiPXE) handleMutation(m *core.MutationEvent) {
 	switch m.Type {
 	case core.MutationEvent_MUTATE:
